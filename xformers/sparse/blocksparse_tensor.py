--- conflicted
+++ resolved
@@ -186,13 +186,10 @@
         assert b.is_contiguous()
         if _can_use_triton(a):
             res = mask.__sparse_dot_sdd(a, b)
-<<<<<<< HEAD
+        else:
+            res = _sddmm(a, b, mask.__layout)
         if mask.dtype != torch.bool:
             res = res + mask.__values
-=======
-        else:
-            res = _sddmm(a, b, mask.__layout)
->>>>>>> 6c4cfbed
         return cls._wrap(res, mask)
 
     @classmethod
