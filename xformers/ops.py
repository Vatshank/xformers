--- conflicted
+++ resolved
@@ -107,15 +107,12 @@
     _TEST_K: List[int] = [32, 128]
 
     @classmethod
-<<<<<<< HEAD
-=======
     def info(cls):
         if cls.FORWARD_OPERATOR.__name__ == "no_such_operator":
             return "not built"
         return "available"
 
     @classmethod
->>>>>>> 4bc9ffb4
     def bmhk2bmk_contiguous(cls, tensor) -> torch.Tensor:
         return (
             tensor.permute((0, 2, 1, 3))
@@ -521,7 +518,29 @@
         if rng_state is not None:
             cur_rng_state = torch.cuda.get_rng_state()
             torch.cuda.set_rng_state(rng_state)
-        dq, dk, dv = torch.empty_like(q), torch.empty_like(k), torch.empty_like(v)
+        # Create dq,dk,dv
+        # If Q/K/V come from a single QKV tensor, let's put the gradient in the
+        # right strides, so we can avoid a `cat`
+        if (
+            q.shape[0] == k.shape[0]
+            and q.shape[2] == v.shape[2]
+            and q.storage().data_ptr() == k.storage().data_ptr()
+            and q.storage().data_ptr() == v.storage().data_ptr()
+        ):
+            # Create one big contiguous chunk
+            # This is because q, k and v usually come from a single
+            # output of a linear layer that is chunked.
+            # Creating the gradients with the right layout saves us
+            # a `torch.cat` call in the backward pass
+            chunk = torch.empty(
+                (q.shape[0], 3, q.shape[1], q.shape[2]), dtype=q.dtype, device=q.device
+            )
+            dq = chunk.select(1, 0)
+            dk = chunk.select(1, 1)
+            dv = chunk.select(1, 2)
+        else:
+            dq, dk, dv = torch.empty_like(q), torch.empty_like(k), torch.empty_like(v)
+
         assert grad.dtype in cls.SUPPORTED_DTYPES
         cls._flash_attn_backward(
             grad.reshape(ctx.kernel_output_shape),
