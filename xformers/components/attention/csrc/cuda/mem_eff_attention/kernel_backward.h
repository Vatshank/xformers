--- conflicted
+++ resolved
@@ -83,15 +83,9 @@
     accum_t* delta_ptr; // [Mq, nH]
 
     // Output tensors
-<<<<<<< HEAD
-    scalar_t* grad_query_ptr; //  [Mq, nH, K]
-    scalar_t* grad_key_ptr; //    [Mk, nH, K]
-    scalar_t* grad_value_ptr; //  [Mk, nH, Kv]
-=======
     output_t* grad_query_ptr; //  [Mq, nH, K]
     output_t* grad_key_ptr; //    [Mk, nH, K]
     output_t* grad_value_ptr; //  [Mk, nH, Kv]
->>>>>>> 4bc9ffb4
 
     // Dimensions/strides
     int32_t head_dim;
@@ -105,24 +99,12 @@
     int32_t k_strideM;
     int32_t v_strideM;
     int32_t gO_strideM;
-<<<<<<< HEAD
-=======
     int8_t gQKV_strideM_multiplier; // 3 for packed, 1 otherwise
->>>>>>> 4bc9ffb4
 
     CUTLASS_HOST_DEVICE int32_t o_strideM() const {
       return head_dim_value * num_heads;
     }
     CUTLASS_HOST_DEVICE int32_t gQ_strideM() const {
-<<<<<<< HEAD
-      return num_heads * head_dim;
-    }
-    CUTLASS_HOST_DEVICE int32_t gK_strideM() const {
-      return num_heads * head_dim;
-    }
-    CUTLASS_HOST_DEVICE int32_t gV_strideM() const {
-      return num_heads * head_dim_value;
-=======
       return gQKV_strideM_multiplier * num_heads * head_dim;
     }
     CUTLASS_HOST_DEVICE int32_t gK_strideM() const {
@@ -130,7 +112,6 @@
     }
     CUTLASS_HOST_DEVICE int32_t gV_strideM() const {
       return gQKV_strideM_multiplier * num_heads * head_dim_value;
->>>>>>> 4bc9ffb4
     }
 
     // Everything below is only used in `advance_to_block`
@@ -180,10 +161,7 @@
       num_heads = warp_uniform(num_heads);
 
       gO_strideM = warp_uniform(gO_strideM);
-<<<<<<< HEAD
-=======
       gQKV_strideM_multiplier = warp_uniform(gQKV_strideM_multiplier);
->>>>>>> 4bc9ffb4
       q_strideM = warp_uniform(q_strideM);
       k_strideM = warp_uniform(k_strideM);
       v_strideM = warp_uniform(v_strideM);
@@ -1439,14 +1417,6 @@
     bool rowPred = (query_start + laneRow) < p.num_queries;
     bool pred = rowPred;
 
-<<<<<<< HEAD
-    const __restrict__ AccessType* grad_output_ptr =
-        reinterpret_cast<const __restrict__ AccessType*>(
-            p.grad_output_ptr + (query_start + laneRow) * p.gO_strideM +
-            laneFirstCol);
-    const __restrict__ AccessType* output_ptr =
-        reinterpret_cast<const __restrict__ AccessType*>(
-=======
     // on windows, previous syntax __restrict__ AccessType*
     // resulted in error: "restrict" is not allowed
     const AccessType* __restrict__ grad_output_ptr =
@@ -1455,7 +1425,6 @@
             laneFirstCol);
     const AccessType* __restrict__ output_ptr =
         reinterpret_cast<const AccessType* __restrict__>(
->>>>>>> 4bc9ffb4
             p.output_ptr + (query_start + laneRow) * p.o_strideM() +
             laneFirstCol);
 
